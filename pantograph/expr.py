"""
Data structures for expressions and goals
"""
from dataclasses import dataclass
from typing import Optional, Union

Expr = str

def parse_expr(payload: dict) -> Expr:
    return payload["pp"]

@dataclass(frozen=True)
class Variable:
    t: Expr
    v: Optional[Expr] = None
    name: Optional[str] = None

    @staticmethod
<<<<<<< HEAD
    def _parse(payload: dict) -> "Variable":  # Replace 'Self' with 'Variable'
=======
    def parse(payload: dict) -> Self:
>>>>>>> 44f982d6
        name = payload.get("userName")
        t = parse_expr(payload["type"])
        v = payload.get("value")
        if v:
            v = parse_expr(v)
        return Variable(t, v, name)

    def __str__(self):
        result = self.name if self.name else "_"
        result += f" : {self.t}"
        if self.v:
            result += f" := {self.v}"
        return result

@dataclass(frozen=True)
class Goal:
    variables: list[Variable]
    target: Expr
    name: Optional[str] = None
    is_conversion: bool = False

    @staticmethod
    def sentence(target: Expr) -> "Goal":  # Replace 'Self' with 'Goal'
        return Goal(variables=[], target=target)

    @staticmethod
<<<<<<< HEAD
    def _parse(payload: dict) -> "Goal":  # Replace 'Self' with 'Goal'
=======
    def parse(payload: dict) -> Self:
>>>>>>> 44f982d6
        name = payload.get("userName")
        variables = [Variable.parse(v) for v in payload["vars"]]
        target = parse_expr(payload["target"])
        is_conversion = payload["isConversion"]
        return Goal(variables, target, name, is_conversion)

    def __str__(self):
        front = "|" if self.is_conversion else "⊢"
        return "\n".join(str(v) for v in self.variables) + f"\n{front} {self.target}"

@dataclass(frozen=True)
class GoalState:
    state_id: int
    goals: list[Goal]

    @property
    def is_solved(self) -> bool:
        """
        WARNING: Does not handle dormant goals.
        """
        return not self.goals

<<<<<<< HEAD
@dataclass(frozen=True)
class TacticNormal:
    payload: str
=======
    @staticmethod
    def parse(payload: dict) -> Self:
        state_id = payload["nextStateId"]
        goals = [Goal.parse(g) for g in payload["goals"]]
        return GoalState(state_id, goals)
>>>>>>> 44f982d6

@dataclass(frozen=True)
class TacticHave:
    branch: str
@dataclass(frozen=True)
class TacticCalc:
    step: str

Tactic = Union[str, TacticHave, TacticCalc]<|MERGE_RESOLUTION|>--- conflicted
+++ resolved
@@ -2,7 +2,7 @@
 Data structures for expressions and goals
 """
 from dataclasses import dataclass
-from typing import Optional, Union
+from typing import Optional, Union, List
 
 Expr = str
 
@@ -16,11 +16,7 @@
     name: Optional[str] = None
 
     @staticmethod
-<<<<<<< HEAD
-    def _parse(payload: dict) -> "Variable":  # Replace 'Self' with 'Variable'
-=======
-    def parse(payload: dict) -> Self:
->>>>>>> 44f982d6
+    def parse(payload: dict) -> "Variable":  # Replace 'Self' with 'Variable'
         name = payload.get("userName")
         t = parse_expr(payload["type"])
         v = payload.get("value")
@@ -37,7 +33,7 @@
 
 @dataclass(frozen=True)
 class Goal:
-    variables: list[Variable]
+    variables: List[Variable]
     target: Expr
     name: Optional[str] = None
     is_conversion: bool = False
@@ -47,15 +43,11 @@
         return Goal(variables=[], target=target)
 
     @staticmethod
-<<<<<<< HEAD
-    def _parse(payload: dict) -> "Goal":  # Replace 'Self' with 'Goal'
-=======
-    def parse(payload: dict) -> Self:
->>>>>>> 44f982d6
+    def parse(payload: dict) -> "Goal":  # Replace 'Self' with 'Goal'
         name = payload.get("userName")
         variables = [Variable.parse(v) for v in payload["vars"]]
         target = parse_expr(payload["target"])
-        is_conversion = payload["isConversion"]
+        is_conversion = payload.get("isConversion", False)  # Handle missing keys
         return Goal(variables, target, name, is_conversion)
 
     def __str__(self):
@@ -65,7 +57,7 @@
 @dataclass(frozen=True)
 class GoalState:
     state_id: int
-    goals: list[Goal]
+    goals: List[Goal]
 
     @property
     def is_solved(self) -> bool:
@@ -74,21 +66,16 @@
         """
         return not self.goals
 
-<<<<<<< HEAD
-@dataclass(frozen=True)
-class TacticNormal:
-    payload: str
-=======
     @staticmethod
-    def parse(payload: dict) -> Self:
-        state_id = payload["nextStateId"]
-        goals = [Goal.parse(g) for g in payload["goals"]]
+    def parse(payload: dict) -> "GoalState":  # Replace 'Self' with 'GoalState'
+        state_id = payload.get("nextStateId", 0)  # Handle missing keys
+        goals = [Goal.parse(g) for g in payload.get("goals", [])]
         return GoalState(state_id, goals)
->>>>>>> 44f982d6
 
 @dataclass(frozen=True)
 class TacticHave:
     branch: str
+
 @dataclass(frozen=True)
 class TacticCalc:
     step: str
